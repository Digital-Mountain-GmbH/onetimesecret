--- 
:MAJOR: 0
:MINOR: 7
<<<<<<< HEAD
:STAMP: 1324109053
:PATCH: 0
:OWNER: delano
:BUILD: "020"
:STORY: Add limiter for showing metadata; Skip limiters for paying customers
=======
:STAMP: 1324093255
:PATCH: 1
:OWNER: delano
:BUILD: '000'
:STORY: Stay logged in
>>>>>>> 655186a4
<|MERGE_RESOLUTION|>--- conflicted
+++ resolved
@@ -1,16 +1,8 @@
 --- 
 :MAJOR: 0
 :MINOR: 7
-<<<<<<< HEAD
-:STAMP: 1324109053
-:PATCH: 0
-:OWNER: delano
-:BUILD: "020"
-:STORY: Add limiter for showing metadata; Skip limiters for paying customers
-=======
 :STAMP: 1324093255
 :PATCH: 1
 :OWNER: delano
 :BUILD: '000'
-:STORY: Stay logged in
->>>>>>> 655186a4
+:STORY: Stay logged in
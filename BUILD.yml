---
:MAJOR: 0
:MINOR: 10
<<<<<<< HEAD
:PATCH: 0
:OWNER: delano
:STORY: ''
=======
:PATCH: 1
>>>>>>> 3b383e54
<|MERGE_RESOLUTION|>--- conflicted
+++ resolved
@@ -1,10 +1,6 @@
 ---
 :MAJOR: 0
 :MINOR: 10
-<<<<<<< HEAD
-:PATCH: 0
+:PATCH: 1
 :OWNER: delano
-:STORY: ''
-=======
-:PATCH: 1
->>>>>>> 3b383e54
+:STORY: ''
---
:MAJOR: 0
:MINOR: 7
<<<<<<< HEAD
:STAMP: 1338830715
:PATCH: 12
:OWNER: delano
:BUILD: "006"
:STORY: Delano is doing the support now.
=======
:STAMP: 1334774023
:PATCH: 12
:OWNER: !binary |-
  ZGVsYW5v
:BUILD: '007'
:STORY: !binary |-
  SG9tZXBhZ2UgdHRsIG5vdGU=
>>>>>>> 34724480
<|MERGE_RESOLUTION|>--- conflicted
+++ resolved
@@ -1,18 +1,6 @@
 ---
 :MAJOR: 0
 :MINOR: 7
-<<<<<<< HEAD
-:STAMP: 1338830715
 :PATCH: 12
-:OWNER: delano
-:BUILD: "006"
 :STORY: Delano is doing the support now.
-=======
-:STAMP: 1334774023
-:PATCH: 12
-:OWNER: !binary |-
-  ZGVsYW5v
-:BUILD: '007'
-:STORY: !binary |-
-  SG9tZXBhZ2UgdHRsIG5vdGU=
->>>>>>> 34724480
+:BUILD: '009'
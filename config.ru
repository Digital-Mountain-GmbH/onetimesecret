# frozen_string_literal: true

# Rackup Configuration
#
# Usage:
#
#     $ thin -e dev -R config.ru -p 3000 start
#
<<<<<<< HEAD
=======
#
# Ensure immediate flushing of stdout to improve real-time logging visibility.
# This is particularly useful in development and production environments where
# timely log output is crucial for monitoring and debugging purposes.
#
# Note: This setting can have a performance impact in high-throughput environments.
#
# See: https://www.rubydoc.info/gems/rack/Rack/CommonLogger
#
$stdout.sync = true
>>>>>>> f2fb3ba8

ENV['RACK_ENV'] ||= 'production'
ENV['APP_ROOT'] = File.expand_path(__dir__).freeze
app_root = ENV['APP_ROOT']

PUBLIC_DIR = File.join(app_root, '/public/web').freeze
APP_DIR = File.join(app_root, '/lib/onetime/app').freeze

$LOAD_PATH.unshift(File.join(app_root, 'lib'))

require 'rack/content_length'

require_relative 'lib/middleware'
require_relative 'lib/onetime'

Onetime.boot! :app

# Create the Rack apps for each routes file
apps = {
  '/api'      =>  '/api/routes',
  '/'         =>  '/web/routes',
  '/colonel'  =>  '/colonel/routes'
}.transform_values { |path| Otto.new(File.join(APP_DIR, path)) }

# Add "last resort" json responses for the API
headers = { 'Content-Type' => 'application/json' }
apps['/api'].not_found = [404, headers, [{ error: 'Not Found' }.to_json]]
apps['/api'].server_error = [500, headers, [{ error: 'Internal Server Error' }.to_json]]

# Assign an absolute path to the directory for static assets
# for the "root" web endpoint.
apps['/'].option[:public] = PUBLIC_DIR

# Middleware Configuration
#
# A centralized middleware stack provides an overview of the
# active middleware in each environment and simplifies
# comparison and debugging. NOTE: The order is important.
middlewares = if Otto.env?(:dev)
  [
    [Rack::CommonLogger],
    [Rack::ClearSessionMessages],
    [Rack::Reloader, 1],
    [Rack::HandleInvalidUTF8],
    [Rack::HandleInvalidPercentEncoding],
    [Rack::ContentLength]
  ]
else
  [
    [Rack::CommonLogger],
    [Rack::ClearSessionMessages],
    [Rack::HandleInvalidUTF8],
    [Rack::HandleInvalidPercentEncoding],
    [Rack::ContentLength]
  ]
end

# Mount Applications
#
# Apply the middleware for each application and mount it to the
# URI path it'll respond to when a request is made (e.g. /api).
apps.each_pair do |path, app|
  map(path) do
    OT.info "[app] Mounting #{app.class} at #{path}"

    # e.g. use Rack::CommonLogger
    middlewares.each do |middleware_class, *args|
      OT.ld "[middleware] Applying #{middleware_class}"
      use middleware_class, *args
    end

    run app
  end
end<|MERGE_RESOLUTION|>--- conflicted
+++ resolved
@@ -6,19 +6,6 @@
 #
 #     $ thin -e dev -R config.ru -p 3000 start
 #
-<<<<<<< HEAD
-=======
-#
-# Ensure immediate flushing of stdout to improve real-time logging visibility.
-# This is particularly useful in development and production environments where
-# timely log output is crucial for monitoring and debugging purposes.
-#
-# Note: This setting can have a performance impact in high-throughput environments.
-#
-# See: https://www.rubydoc.info/gems/rack/Rack/CommonLogger
-#
-$stdout.sync = true
->>>>>>> f2fb3ba8
 
 ENV['RACK_ENV'] ||= 'production'
 ENV['APP_ROOT'] = File.expand_path(__dir__).freeze

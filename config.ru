# frozen_string_literal: true

#
#
# Usage:
#
#     $ thin -e dev -R config.ru -p 3000 start
#     $ tail -f /var/log/system.log

# Ensure immediate flushing of stdout to improve real-time logging visibility.
# This is particularly useful in development and production environments where
# timely log output is crucial for monitoring and debugging purposes.
$stdout.sync = true

ENV['RACK_ENV'] ||= 'prod'
ENV['APP_ROOT'] = File.expand_path(File.join(File.dirname(__FILE__)))
$LOAD_PATH.unshift(File.join(ENV.fetch('APP_ROOT')))
$LOAD_PATH.unshift(File.join(ENV.fetch('APP_ROOT', nil), 'lib'))
$LOAD_PATH.unshift(File.join(ENV.fetch('APP_ROOT', nil), 'app'))

require_relative 'lib/onetime'
<<<<<<< HEAD
require_relative 'lib/middleware/header_logger_middleware'
=======
require_relative 'lib/middleware/handle_invalid_percent_encoding'
require_relative 'lib/middleware/handle_invalid_utf8'
>>>>>>> 8592e942

PUBLIC_DIR = "#{ENV.fetch('APP_ROOT', nil)}/public/web".freeze
APP_DIR = "#{ENV.fetch('APP_ROOT', nil)}/lib/onetime/app".freeze

apps = {
  '/'           => Otto.new("#{APP_DIR}/web/routes"),
  '/api'        => Otto.new("#{APP_DIR}/api/routes"),
  '/colonel'    => Otto.new("#{APP_DIR}/colonel/routes")
}

Onetime.boot! :app

if Otto.env?(:dev)

  if Onetime.debug
    require 'pry-byebug'
  end

  # DEV: Run webapps with extra logging and reloading
  apps.each_pair do |path, app|
    use HeaderLoggerMiddleware
    map(path) do
      OT.ld "[app] Attaching #{app} at #{path}"
      use Rack::CommonLogger
      use Rack::Reloader, 1

      use Rack::HandleInvalidUTF8
      use Rack::HandleInvalidPercentEncoding

      app.option[:public] = PUBLIC_DIR
      app.add_static_path '/favicon.ico'

      run app
    end
  end

else
<<<<<<< HEAD

  # PROD: run barebones webapps
  apps.each_pair do |path, app|
    use HeaderLoggerMiddleware
=======
  # PROD: run webapps the bare minimum additional middleware
  apps.each_pair do |path, app|
    use Rack::HandleInvalidUTF8
    use Rack::HandleInvalidPercentEncoding

>>>>>>> 8592e942
    app.option[:public] = PUBLIC_DIR
    map(path) { run app }
  end
end<|MERGE_RESOLUTION|>--- conflicted
+++ resolved
@@ -19,12 +19,10 @@
 $LOAD_PATH.unshift(File.join(ENV.fetch('APP_ROOT', nil), 'app'))
 
 require_relative 'lib/onetime'
-<<<<<<< HEAD
+
 require_relative 'lib/middleware/header_logger_middleware'
-=======
 require_relative 'lib/middleware/handle_invalid_percent_encoding'
 require_relative 'lib/middleware/handle_invalid_utf8'
->>>>>>> 8592e942
 
 PUBLIC_DIR = "#{ENV.fetch('APP_ROOT', nil)}/public/web".freeze
 APP_DIR = "#{ENV.fetch('APP_ROOT', nil)}/lib/onetime/app".freeze
@@ -51,6 +49,7 @@
       use Rack::CommonLogger
       use Rack::Reloader, 1
 
+      use HeaderLoggerMiddleware
       use Rack::HandleInvalidUTF8
       use Rack::HandleInvalidPercentEncoding
 
@@ -62,18 +61,13 @@
   end
 
 else
-<<<<<<< HEAD
 
-  # PROD: run barebones webapps
+  # PROD: run webapps the bare minimum additional middleware
   apps.each_pair do |path, app|
     use HeaderLoggerMiddleware
-=======
-  # PROD: run webapps the bare minimum additional middleware
-  apps.each_pair do |path, app|
     use Rack::HandleInvalidUTF8
     use Rack::HandleInvalidPercentEncoding
 
->>>>>>> 8592e942
     app.option[:public] = PUBLIC_DIR
     map(path) { run app }
   end

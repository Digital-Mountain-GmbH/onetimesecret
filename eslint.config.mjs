--- conflicted
+++ resolved
@@ -54,11 +54,7 @@
       ],
       // Add this rule configuration
       'vue/component-tags-order': ['error', {
-<<<<<<< HEAD
-        order: ['template', 'script', 'style']
-=======
         order: ['script', 'template', 'style']
->>>>>>> 6f13f7d0
       }]
     },
     settings: {

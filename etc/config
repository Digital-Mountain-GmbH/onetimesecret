:site:  
  :host: localhost:7143
  :ssl: false
  :secret: 074eea80797de4111f68fc3152a8306c9b2388b4
  :primary_color: '#4c739a'
  :secondary_color: '#7aa0c7'
  :border_color: '#000000'
  :cobranded: true
  :banner_url: 'http://audiophile.ca/images/audiophile_secret_banner.png' 
:limits:
  :create_secret: 10
  :homepage: 25
:redis:
  :uri: 'redis://127.0.0.1:6379/0?timeout=5&thread_safe=false&logging=false'
:nginx:
  :ipaddress: '192.168.123.22'
  :servername: 'ots5.com'
<<<<<<< HEAD
:errno:
  :nosecret: 'No secret provided'
  :internalerror: 'Not found'
=======
>>>>>>> c4523373
<|MERGE_RESOLUTION|>--- conflicted
+++ resolved
@@ -15,9 +15,6 @@
 :nginx:
   :ipaddress: '192.168.123.22'
   :servername: 'ots5.com'
-<<<<<<< HEAD
 :errno:
   :nosecret: 'No secret provided'
-  :internalerror: 'Not found'
-=======
->>>>>>> c4523373
+  :internalerror: 'Not found'
--- conflicted
+++ resolved
@@ -8,19 +8,15 @@
 
 require 'encryptor'
 require 'bcrypt'
-<<<<<<< HEAD
 
-=======
->>>>>>> 18bd90d4
 require 'sysinfo'
 require 'gibbler'
 require 'familia'
 require 'storable'
 
 SYSLOG = Syslog.open('onetime') unless defined?(SYSLOG)
-<<<<<<< HEAD
 Familia.apiversion = nil
-=======
+
 Gibbler.secret = "(I AM THE ONE TRUE SECRET!)".freeze
 Familia.secret = "[WHAT IS UP MY FAMILIALS??]".freeze
 
@@ -34,8 +30,6 @@
     File.chmod(chmod, filename)
   end
 end
-
->>>>>>> 18bd90d4
 
 module Onetime
   unless defined?(Onetime::HOME)

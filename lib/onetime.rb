# frozen_string_literal: true

# rubocop:disable Metrics/ModuleLength
# https://github.com/shuber/encryptor

require 'bundler/setup'

require 'onetime/core_ext'

require 'erb'
require 'syslog'

require 'encryptor'
require 'bcrypt'

require 'sysinfo'
require 'gibbler'
require 'familia'
require 'storable'
require 'thirdparty/sendgrid'

SYSLOG = Syslog.open('onetime') unless defined?(SYSLOG)
Familia.apiversion = nil

module Onetime
  unless defined?(Onetime::HOME)
    HOME = File.expand_path(File.join(File.dirname(__FILE__), '..'))
    ERRNO = {}
  end
  @mode = :app
  class << self
    attr_accessor :mode
    attr_reader :conf, :locales, :instance, :sysinfo, :emailer, :global_secret
    attr_writer :debug

    def debug
      @debug || (@debug.nil? && ENV['ONETIME_DEBUG'].to_s == 'true' || ENV['ONETIME_DEBUG'].to_i == 1)
    end

    def mode?(guess)
      @mode.to_s == guess.to_s
    end

    def errno(name)
      name.gibbler.short
    end


    def now
      Time.now.utc
    end

    def entropy
      SecureRandom.hex
    end

    def load!(mode = nil, _base = Onetime::HOME)
      OT.mode = mode unless mode.nil?
      @conf = OT::Config.load # load config before anything else.
      @locales = OT.load_locales
      @sysinfo ||= SysInfo.new.freeze
      @instance ||= [OT.sysinfo.hostname, OT.sysinfo.user, $$, OT::VERSION.to_s, OT.now.to_i].gibbler.freeze
      OT::SMTP.setup
      @global_secret = OT.conf[:site][:secret] || 'CHANGEME'
      Gibbler.secret = global_secret.freeze unless Gibbler.secret && Gibbler.secret.frozen?
      Familia.uri = OT.conf[:redis][:uri]
      OT::RateLimit.register_events OT.conf[:limits]
      OT::ERRNO.freeze unless OT::ERRNO && OT::ERRNO.frozen?
      OT::Utils.fortunes ||= File.readlines(File.join(Onetime::HOME, 'etc', 'fortunes'))
      ld "---  ONETIME #{OT.mode} v#{OT::VERSION}  -----------------------------------"
      ld "Config: #{OT::Config.path}"
      # ld "Redis:  #{Familia.uri.serverid}" # don't print the password
      ld "Limits: #{OT::RateLimit.events}"
      OT::Plan.load_plans!
      # Digest lazy-loads classes. We need to make sure these
      # are loaded so we can increase the $SAFE level.
      Digest::SHA256
      Digest::SHA384
      Digest::SHA512
      # Seed the random number generator
      Kernel.srand
      # Need to connect to all redis DBs so we can increase $SAFE level.
      begin
        16.times { |idx| OT.ld format('Connecting to %s (%s)', Familia.redis(idx).uri, Familia.redis(idx).ping) }
        OT::SplitTest.from_config OT.conf[:split_tests]
        if OT::Entropy.count < 5_000
          info "Entropy is low (#{OT::Entropy.count}). Generating..."
          OT::Entropy.generate
        end
      rescue StandardError => e
        raise e unless mode?(:cli)

        OT.info "Cannot connect to redis #{Familia.uri}"
      end
      @conf
    end

    def load_locales(locales = OT.conf[:locales] || ['en'])
      confs = locales.collect do |locale|
        OT.ld 'Loading locale: %s' % locale
        conf = OT::Config.load format('%s/locale/%s', OT::Config.dirname, locale)
        [locale, conf]
      end
      locales = Hash[confs] # convert zipped array to hash
      default_locale = locales[OT.conf[:locales].first] # default locale is the first
      # Here we overlay each locale on top of the default just
      # in case there are keys that haven't been translated.
      # That way, at least the default language will display.
      locales.each do |key, locale|
        locales[key] = OT::Utils.deep_merge(default_locale, locale) if default_locale != locale
      end
      locales
    end

    def to_file(content, filename, mode, chmod = 0o744)
      mode = mode == :append ? 'a' : 'w'
      f = File.open(filename, mode)
      f.puts content
      f.close
      raise "Provided chmod is not a Fixnum (#{chmod})" unless chmod.is_a?(Integer)

      File.chmod(chmod, filename)
    end

    def info(*msg)
      # prefix = "I(#{Time.now.to_i}):  "
      # msg = "#{prefix}" << msg.join("#{$/}#{prefix}")
      msg = msg.join($/)
      return unless mode?(:app) || mode?(:cli)

      warn(msg) if STDOUT.tty?
      SYSLOG.info msg
    end

    def le(*msg)
      prefix = "E(#{Time.now.to_i}):  "
      msg = "#{prefix}" << msg.join("#{$/}#{prefix}")
      warn(msg) if STDOUT.tty?
      SYSLOG.err msg
    end

    def ld(*msg)
      return unless Onetime.debug

      prefix = "D(#{Time.now.to_i}):  "
      msg = "#{prefix}" << msg.join("#{$/}#{prefix}")
<<<<<<< HEAD
      warn(msg) if STDOUT.tty?
      SYSLOG.crit msg
=======
      if STDOUT.tty?
         STDERR.puts(msg) 
      else
        SYSLOG.crit msg
      end 
>>>>>>> 2b6e88b2
    end
  end
  module Config
    extend self
    SERVICE_PATHS = %w[/etc/onetime ./etc].freeze
    UTILITY_PATHS = %w[~/.onetime /etc/onetime ./etc].freeze
    attr_reader :env, :base, :bootstrap

    def load(path = self.path)
      raise ArgumentError, "Bad path (#{path})" unless File.readable?(path)

      YAML.load(ERB.new(File.read(path)).result)
    rescue StandardError => e
      SYSLOG.err e.message
      msg = if path =~ /locale/
              "Error loading locale: #{path} (#{e.message})"
            else
              "Error loading config: #{path}"
            end
      Onetime.info msg
      Kernel.exit(1)
    end

    def exists?
      !config_path.nil?
    end

    def dirname
      @dirname ||= File.dirname(path)
    end

    def path
      @path ||= find_configs.first
    end

    def find_configs
      paths = Onetime.mode?(:cli) ? UTILITY_PATHS : SERVICE_PATHS
      paths.collect do |f|
        f = File.join File.expand_path(f), 'config'
        Onetime.ld "Looking for #{f}"
        f if File.exist?(f)
      end.compact
    end
  end

  module VERSION
    def self.to_a
      load_config
      [@version[:MAJOR], @version[:MINOR], @version[:PATCH], @version[:BUILD]]
    end

    def self.to_s
      to_a[0..-2].join('.')
    end

    def self.inspect
      to_a.join('.')
    end

    def self.increment!(msg = nil)
      load_config
      @version[:BUILD] = (@version[:BUILD] || '000').to_s.succ!.to_s
      @version[:STAMP] = Time.now.utc.to_i
      @version[:OWNER] = OT.sysinfo.user
      @version[:STORY] = msg || '[no message]'
      OT.to_file @version.to_yaml, File.join(OT::HOME, 'BUILD.yml'), 'w'
      @version
    end

    def self.load_config
      return if @version

      require 'yaml'
      @version = YAML.load_file(File.join(OT::HOME, 'BUILD.yml'))
    end
  end

  module Utils
    extend self
    unless defined?(VALID_CHARS)
      VALID_CHARS = [('a'..'z').to_a, ('A'..'Z').to_a, ('0'..'9').to_a, %w[* $ ! ? ( )]].flatten
      VALID_CHARS_SAFE = VALID_CHARS.clone
      VALID_CHARS_SAFE.delete_if { |v| %w[i l o 1 0].member?(v) }
      VALID_CHARS.freeze
      VALID_CHARS_SAFE.freeze
    end
    attr_accessor :fortunes

    def self.random_fortune
      @fortunes.random.to_s.strip
    rescue StandardError
      'A house is full of games and puzzles.'
    end

    def strand(len = 12, safe = true)
      chars = safe ? VALID_CHARS_SAFE : VALID_CHARS
      (1..len).collect { chars[rand(chars.size - 1)] }.join
    end

    def indifferent_params(params)
      if params.is_a?(Hash)
        params = indifferent_hash.merge(params)
        params.each do |key, value|
          next unless value.is_a?(Hash) || value.is_a?(Array)

          params[key] = indifferent_params(value)
        end
      elsif params.is_a?(Array)
        params.collect! do |value|
          if value.is_a?(Hash) || value.is_a?(Array)
            indifferent_params(value)
          else
            value
          end
        end
      end
    end

    # Creates a Hash with indifferent access.
    def indifferent_hash
      Hash.new { |hash, key| hash[key.to_s] if key.is_a?(Symbol) }
    end

    def deep_merge(default, overlay)
      merger = proc { |_key, v1, v2| v1.is_a?(Hash) && v2.is_a?(Hash) ? v1.merge(v2, &merger) : v2 }
      default.merge(overlay, &merger)
    end

    def obscure_email(text)
      regex = /(\b(([A-Z0-9]{1,2})[A-Z0-9._%-]*)([A-Z0-9])?(@([A-Z0-9])[A-Z0-9.-]+(\.[A-Z]{2,4}\b)))/i
      el = text.split('@')
      text.gsub regex, '\\3*****\\4@\\6*****\\7'
    end
  end

  class Plan
    class << self
      attr_reader :plans

      def add_plan planid, *args
        @plans ||= {}
        new_plan = new planid, *args
        plans[new_plan.planid] = new_plan
        plans[new_plan.planid.gibbler.short] = new_plan
      end

      def normalize(planid)
        planid.to_s.downcase
      end

      def plan(planid)
        plans[normalize(planid)]
      end

      def plan?(planid)
        plans.member?(normalize(planid))
      end

      def load_plans!
        add_plan :anonymous, 0, 0, ttl: 7.days, size: 1_000_000, api: false, name: 'Anonymous'
        add_plan :personal_v1, 5.0, 1, ttl: 14.days, size: 1_000_000, api: false, name: 'Personal'
        add_plan :personal_v2, 10.0, 0.5, ttl: 30.days, size: 1_000_000, api: true, name: 'Personal'
        add_plan :personal_v3, 5.0, 0, ttl: 14.days, size: 1_000_000, api: true, name: 'Personal'
        add_plan :professional_v1, 30.0, 0.50, ttl: 30.days, size: 1_000_000, api: true, cname: true,
                                               name: 'Professional'
        add_plan :professional_v2, 30.0, 0.333333, ttl: 30.days, size: 1_000_000, api: true, cname: true,
                                                   name: 'Professional'
        add_plan :agency_v1, 100.0, 0.25, ttl: 30.days, size: 1_000_000, api: true, private: true,
                                          name: 'Agency'
        add_plan :agency_v2, 75.0, 0.33333333, ttl: 30.days, size: 1_000_000, api: true, private: true,
                                               name: 'Agency'
        # Hacker News special
        add_plan :personal_hn, 0, 0, ttl: 14.days, size: 1_000_000, api: true, name: 'HN Special'
        # Reddit special
        add_plan :personal_reddit, 0, 0, ttl: 14.days, size: 1_000_000, api: true, name: 'Reddit Special'
        # Added 2011-12-24s
        add_plan :basic_v1, 10.0, 0.5, ttl: 30.days, size: 1_000_000, api: true, name: 'Basic'
        add_plan :individual_v1, 0, 0, ttl: 14.days, size: 1_000_000, api: true, name: 'Individual'
        # Added 2012-01-27
        add_plan :nonprofit_v1, 0, 0, ttl: 30.days, size: 1_000_000, api: true, cname: true,
                                      name: 'Non Profit'
      end
    end
    attr_reader :planid, :price, :discount, :options

    def initialize(planid, price, discount, options = {})
      @planid = self.class.normalize(planid)
      @price = price
      @discount = discount
      @options = options
    end

    def calculated_price
      (price * (1 - discount)).to_i
    end

    def paid?
      !free?
    end

    def free?
      calculated_price.zero?
    end
  end

  class Problem < RuntimeError
  end

  class MissingSecret < Problem
  end

  class UnknownKind < Problem
  end

  class FormError < Problem
    attr_accessor :form_fields, :message
  end

  class BadShrimp < Problem
    attr_reader :path, :user, :got, :wanted

    def initialize(path, user, got, wanted)
      @path = path
      @user = user
      @got = got.to_s
      @wanted = wanted.to_s
    end

    def report
      "BAD SHRIMP FOR #{@path}: #{@user}: #{got.shorten(16)}/#{wanted.shorten(16)}"
    end

    def message
      'Sorry, bad shrimp'
    end
  end

  class LimitExceeded < RuntimeError
    attr_accessor :event, :message, :cust
    attr_reader :identifier, :event, :count

    def initialize(identifier, event, count)
      @identifier = identifier
      @event = event
      @count = count
    end
  end
end
OT = Onetime

require 'onetime/models'
require 'onetime/logic'
require 'onetime/email'<|MERGE_RESOLUTION|>--- conflicted
+++ resolved
@@ -144,16 +144,11 @@
 
       prefix = "D(#{Time.now.to_i}):  "
       msg = "#{prefix}" << msg.join("#{$/}#{prefix}")
-<<<<<<< HEAD
-      warn(msg) if STDOUT.tty?
-      SYSLOG.crit msg
-=======
       if STDOUT.tty?
-         STDERR.puts(msg) 
+         warn(msg)
       else
         SYSLOG.crit msg
       end 
->>>>>>> 2b6e88b2
     end
   end
   module Config

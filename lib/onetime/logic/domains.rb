<<<<<<< HEAD
require 'public_suffix'

require_relative 'base'
require_relative '../cluster'
=======
require_relative 'domains/add_domain'
require_relative 'domains/remove_domain'
require_relative 'domains/list_domains'
require_relative 'domains/get_domain'
require_relative 'domains/verify_domain'
>>>>>>> 62e0f25a

require_relative 'domains/add_domain'
require_relative 'domains/remove_domain'
require_relative 'domains/list_domains'
require_relative 'domains/get_domain'
require_relative 'domains/get_domain_brand'
require_relative 'domains/update_domain_brand'
require_relative 'domains/update_domain_logo'
require_relative 'domains/remove_domain_logo'

module Onetime::Logic
  module Domains
<<<<<<< HEAD
    # This file now serves as a namespace and requires all the individual domain-related files
=======
    # This file serves as a namespace container for all domain-related files
>>>>>>> 62e0f25a
  end
end<|MERGE_RESOLUTION|>--- conflicted
+++ resolved
@@ -1,20 +1,14 @@
-<<<<<<< HEAD
+
 require 'public_suffix'
 
 require_relative 'base'
 require_relative '../cluster'
-=======
+
 require_relative 'domains/add_domain'
 require_relative 'domains/remove_domain'
 require_relative 'domains/list_domains'
 require_relative 'domains/get_domain'
 require_relative 'domains/verify_domain'
->>>>>>> 62e0f25a
-
-require_relative 'domains/add_domain'
-require_relative 'domains/remove_domain'
-require_relative 'domains/list_domains'
-require_relative 'domains/get_domain'
 require_relative 'domains/get_domain_brand'
 require_relative 'domains/update_domain_brand'
 require_relative 'domains/update_domain_logo'
@@ -22,10 +16,6 @@
 
 module Onetime::Logic
   module Domains
-<<<<<<< HEAD
     # This file now serves as a namespace and requires all the individual domain-related files
-=======
-    # This file serves as a namespace container for all domain-related files
->>>>>>> 62e0f25a
   end
 end
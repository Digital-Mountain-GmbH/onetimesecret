require 'public_suffix'

# Tryouts:
# - tests/unit/ruby/try/20_models/27_domains_try.rb
# - tests/unit/ruby/try/20_models/27_domains_publicsuffix_try.rb

# Custom Domain
#
# Every customer can have one or more custom domains.
#
# The list of custom domains that are associated to a customer is
# distinct from a customer's subdomain.
#
# General techical terminology:
#
# `tld`` = Top level domain, this is in reference to the last segment of a
# domain, sometimes the part that is directly after the "dot" symbol. For
# example, mozilla.org, the .org portion is the tld.
#
# `sld` = Second lev'el domain, a domain that is directly below a top-level
# domain. For example, in https://www.mozilla.org/en-US/, mozilla is the
# second-level domain of the .org tld.
#
# `trd` = Transit routing domain, or known as a subdomain. This is the part of
# the domain that is before the sld or root domain. For example, in
# https://www.mozilla.org/en-US/, www is the trd.
#
# `FQDN` = Fully Qualified Domain Names, are domain names that are written with
# the hostname and the domain name, and include the top-level domain, the
# format looks like [hostname].[domain].[tld]. for ex. [www].[mozilla].[org].
#
class Onetime::CustomDomain < Familia::Horreum
  include Gibbler::Complex

  unless defined?(MAX_SUBDOMAIN_DEPTH)
    MAX_SUBDOMAIN_DEPTH = 10 # e.g., a.b.c.d.e.f.g.h.i.j.example.com
    MAX_TOTAL_LENGTH = 253   # RFC 1034 section 3.1
  end

  prefix :customdomain

  feature :safe_dump

  identifier :derive_id

  # NOTE: The redis key used by older models for values is simply
  # "onetime:customdomain". We'll want to rename those at some point.
  class_sorted_set :values
  class_hashkey :display_domains
  class_hashkey :owners

  field :display_domain
  field :custid
  field :domainid
  field :base_domain
  field :subdomain
  field :trd
  field :tld
  field :sld
  field :txt_validation_host
  field :txt_validation_value
  field :status
  field :vhost
  field :verified # the txt record matches?
  field :resolving # there's a valid A or CNAME record?
  field :created
  field :updated
  field :_original_value

  hashkey :brand
  hashkey :logo # image fields need a corresponding v2 route and logic class
  hashkey :icon

  @txt_validation_prefix = '_onetime-challenge'

  @safe_dump_fields = [
    :domainid,
    :display_domain,
    :custid,
    :base_domain,
    :subdomain,
    :trd,
    :tld,
    :sld,
    { :is_apex => ->(obj) { obj.apex? } },
    :_original_value,
    :txt_validation_host,
    :txt_validation_value,
    { :brand => ->(obj) { obj.brand.hgetall } },
    # NOTE: We don't serialize images here
    :status,
    { :vhost => ->(obj) { obj.parse_vhost } },
    :verified,
    :created,
    :updated,
  ]

  def init
    @domainid = self.identifier

    # Display domain and cust should already be set and accessible
    # via accessor methods so we should see a valid identifier logged.
    OT.ld "[CustomDomain.init] #{display_domain} id:#{domainid}"

    # Will raise PublicSuffix::DomainInvalid if invalid domain
    ps_domain = PublicSuffix.parse(display_domain, default_rule: nil)

    # Store the individual domain parts that PublicSuffix parsed out
    @base_domain = ps_domain.domain.to_s
    @subdomain = ps_domain.subdomain.to_s
    @trd = ps_domain.trd.to_s
    @tld = ps_domain.tld.to_s
    @sld = ps_domain.sld.to_s

    # Don't call generate_txt_validation_record here otherwise we'll
    # create a new validation record every time we instantiate a
    # custom domain object. Instead, we'll call it when we're ready
    # to verify the domain.
  end

  # Generate a unique identifier for this customer's custom domain.
  #
  # From a customer's perspective, the display_domain is what they see
  # in their browser's address bar. We use display_domain in the identifier,
  # b/c it's totally reasonable for a user to have multiple custom domains,
  # like secrets.example.com and linx.example.com, and they want to be able
  # to distinguish them from each other.
  #
  # The fact that we rely on this generating the same identifier for a
  # given domain + customer is important b/c it's a means of making
  # sure that the same domain can only be added once per customer.
  #
  # @return [String] A shortened hash of the domain name and custid.
  def derive_id
    if @display_domain.to_s.empty? || @custid.to_s.empty?
      raise OT::Problem, 'Cannot generate identifier with emptiness'
    end
    [@display_domain, @custid].gibbler.shorten
  end

  # Check if the given customer is the owner of this domain
  #
  # @param cust [OT::Customer, String] The customer object or customer ID to check
  # @return [Boolean] true if the customer is the owner, false otherwise
  def owner?(cust)
    (cust.is_a?(OT::Customer) ? cust.custid : cust).eql?(custid)
  end

  # Destroy the custom domain record
  #
  # Removes the domain identifier from the CustomDomain values
  # and then calls the superclass destroy method
  #
  # @param args [Array] Additional arguments to pass to the superclass destroy method
  # @return [Object] The result of the superclass destroy method
  def delete!(*args)
<<<<<<< HEAD
    OT::CustomDomain.values.remove identifier
=======
    OT::CustomDomain.rem self
>>>>>>> 1e31ca53
    super # we may prefer to call self.clear here instead
  end

  # Parses the vhost JSON string into a Ruby hash
  #
  # @return [Hash] The parsed vhost configuration, or empty hash if parsing fails
  # @note Returns empty hash in two cases:
  #   1. When vhost is nil or empty string
  #   2. When JSON parsing fails (invalid JSON)
  # @example
  #   custom_domain.vhost = '{"ssl": true, "redirect": "https"}'
  #   custom_domain.parse_vhost #=> {"ssl"=>true, "redirect"=>"https"}
  def parse_vhost
    return {} if vhost.to_s.empty?
    JSON.parse(vhost)
  rescue JSON::ParserError => e
    OT.le "[CustomDomain.parse_vhost] Error parsing JSON: #{vhost.inspect} - #{e}"
    {}
  end

  def to_s
    # If we can treat familia objects as strings, then passing them as method
    # arguments we don't need to check whether it is_a? RedisObject or not;
    # we can simply call `fobj.to_s`. In both cases the result is the unqiue
    # ID of the familia object. Usually that is all we need to maintain the
    # relation records -- we don't actually need the instance of the familia
    # object itself.
    #
    # As a pilot to trial this out, Customer has the equivalent method and
    # comment. See the ClassMethods below for usage details.
    identifier.to_s
  end

  def check_identifier!
    if self.identifier.to_s.empty?
      raise RuntimeError, "Identifier cannot be empty for #{self.class}"
    end
  end

  # Removes all Redis keys associated with this custom domain.
  #
  # This includes:
  # - The main Redis key for the custom domain (`self.rediskey`)
  # - Redis keys of all related objects specified in `self.class.redis_types`
  #
  # @param customer [OT::Customer, nil] The customer to remove the domain from
  # @return [void]
  def destroy!(customer = nil)
<<<<<<< HEAD
    keys_to_delete = [rediskey]

    # This produces a list of redis keys for each of the RedisType
    # relations defined for this model.
    # See Familia::Features::Expiration for references implementation.
    if self.class.has_relations?
      related_names = self.class.redis_types.keys
      OT.ld "[destroy!] #{self.class} has relations: #{related_names}"
      keys_to_delete.concat(
        related_names.filter_map do |name|
          relation = send(name)
          relation.rediskey # e.g, self.brand.rediskey
        end
      )
    end

=======
>>>>>>> 1e31ca53
    redis.multi do |multi|
      multi.del(self.rediskey)
      # Also remove from the class-level values, :display_domains, :owners
      multi.zrem(OT::CustomDomain.values.rediskey, identifier)
      multi.hdel(OT::CustomDomain.display_domains.rediskey, display_domain)
      multi.hdel(OT::CustomDomain.owners.rediskey, display_domain)
      unless customer.nil?
        multi.zrem(customer.custom_domains.rediskey, self.display_domain)
      end
    end
  rescue Redis::BaseError => e
    OT.le "[CustomDomain.destroy!] Redis error: #{e.message}"
    raise OT::Problem, "Unable to delete custom domain"
  end

  # Checks if the domain is an apex domain.
  # An apex domain is a domain without any subdomains.
  #
  # Note: A subdomain can include nested subdomains (e.g., b.a.example.com),
  # whereas TRD (Transit Routing Domain) refers to the part directly before
  # the SLD.
  #
  # @return [Boolean] true if the domain is an apex domain, false otherwise
  def apex?
    subdomain.empty?
  end

  # Overrides Familia::Horreum#exists? to handle connection pool issues
  #
  # The original implementation may return false for existing keys
  # when the connection is returned to the pool before checking.
  # This implementation uses a fresh connection for the check.
  #
  # @return [Boolean] true if the domain exists in Redis
  def exists?
    redis.exists?(rediskey)
  end

  # Validates the format of TXT record host and value used for domain verification.
  # The host must be alphanumeric with dots, underscores, or hyphens only.
  # The value must be a 32-character hexadecimal string.
  #
  # @raise [OT::Problem] If the TXT record host or value format is invalid
  # @return [void]
  def validate_txt_record!
    unless txt_validation_host.to_s.match?(/\A[a-zA-Z0-9._-]+\z/)
      raise OT::Problem, "TXT record hostname can only contain letters, numbers, dots, underscores, and hyphens"
    end

    unless txt_validation_value.to_s.match?(/\A[a-f0-9]{32}\z/)
      raise OT::Problem, "TXT record value must be a 32-character hexadecimal string"
    end
  end

  # Generates a TXT record for domain ownership verification.
  # Format: _onetime-challenge-<short_id>[.subdomain]
  #
  # The record consists of:
  # - A prefix (_onetime-challenge-)
  # - First 7 chars of the domain identifier
  # - Subdomain parts if present (e.g. .www or .status.www)
  # - A 32-char random hex value
  #
  # @return [Array<String, String>] The TXT record host and value
  # @raise [OT::Problem] If the generated record is invalid
  #
  # Examples:
  #   _onetime-challenge-domainid -> 7709715a6411631ce1d447428d8a70
  #   _onetime-challenge-domainid.status -> cd94fec5a98fd33a0d70d069acaae9
  #
  def generate_txt_validation_record
    # Include a short identifier that is unique to this domain. This
    # allows for multiple customers to use the same domain without
    # conflicting with each other.
    shortid = self.identifier.to_s[0..6]
    record_host = "#{self.class.txt_validation_prefix}-#{shortid}"

    # Append the TRD if it exists. This allows for multiple subdomains
    # to be used for the same domain.
    # e.g. The `status` in status.example.com.
    unless self.trd.to_s.empty?
      record_host = "#{record_host}.#{self.trd}"
    end

    # The value needs to be sufficiently unique and non-guessable to
    # function as a challenge response. IOW, if we check the DNS for
    # the domain and match the value we've generated here, then we
    # can reasonably assume that the customer controls the domain.
    record_value = SecureRandom.hex(16)

    OT.info "[CustomDomain] Generated txt record #{record_host} -> #{record_value}"

    @txt_validation_host = record_host
    @txt_validation_value = record_value

    validate_txt_record!

    # These can now be displayed to the customer for them
    # to continue the validation process.
    [record_host, record_value]
  end

  # The fully qualified domain name for the TXT record.
  #
  # Used to validate the domain ownership by the customer
  # via the Approximated check_records API.
  #
  # e.g. `_onetime-challenge-domainid.froogle.com`
  #
  def validation_record
    [txt_validation_host, base_domain].join('.')
  end

  # Returns the current verification state of the custom domain
  #
  # States:
  # - :unverified  Initial state, no verification attempted
  # - :pending     TXT record generated but DNS not resolving
  # - :resolving    TXT record and CNAME are resolving but not yet matching
  # - :verified    TXT and CNAME are resolving and TXT record matches
  #
  # @return [Symbol] The current verification state
  def verification_state
    return :unverified unless txt_validation_value
    if resolving.to_s == 'true'
      verified.to_s == 'true' ? :verified : :resolving
    else
      :pending
    end
  end

  # Checks if this domain is ready to serve traffic
  #
  # A domain is considered ready when:
  # 1. The ownership is verified via TXT record
  # 2. The domain is resolving to our servers
  #
  # @return [Boolean] true if domain is verified and resolving
  def ready?
    verification_state == :verified
  end

  module ClassMethods
    attr_reader :db, :values, :owners, :txt_validation_prefix

    # Creates a new custom domain record
    #
    # This method:
    # 1. Validates and parses the input domain
    # 2. Checks for duplicates
    # 3. Saves the domain and updates related records atomically
    #
    # @param input [String] The domain name to create
    # @param custid [String] The customer ID to associate with
    # @return [OT::CustomDomain] The created custom domain
    # @raise [OT::Problem] If domain is invalid or already exists
    #
    # More Info:
    # We need a minimum of a domain and customer id to create a custom
    # domain -- or more specifically, a custom domain indentifier. We
    # allow instantiating a custom domain without a customer id, but
    # instead raise a fuss if we try to save it later without one.
    #
    # See CustomDomain.base_domain and display_domain for details on
    # the difference between display domain and base domain.
    #
    # NOTE: Interally within this class, we try not to use the
    # unqualified term "domain" on its own since there's so much
    # room for confusion.
    #
    def create(input, custid)
      obj = parse(input, custid)

      redis.watch(obj.rediskey) do
        if obj.exists?
          redis.unwatch
          raise OT::Problem, "Duplicate domain for customer"
        end

        redis.multi do |multi|
          obj.generate_txt_validation_record
          obj.save
          # Create minimal customer instance for Redis key
          cust = OT::Customer.new(custid: custid)
          cust.add_custom_domain(obj)
          # Add to global values set
          self.add(obj)
        end
      end

      obj  # Return the created object
    rescue Redis::BaseError => e
      OT.le "[CustomDomain.create] Redis error: #{e.message}"
      raise OT::Problem, "Unable to create custom domain"
    end

    # Returns a new Onetime::CustomDomain object (without saving it).
    #
    # @param input [String] The domain name to parse
    # @param custid [String] Customer ID associated with the domain
    #
    # @return [Onetime::CustomDomain]
    #
    # @raise [PublicSuffix::DomainInvalid] If domain is invalid
    # @raise [PublicSuffix::DomainNotAllowed] If domain is not allowed
    # @raise [PublicSuffix::Error] For other PublicSuffix errors
    # @raise [Onetime::Problem] If domain exceeds MAX_SUBDOMAIN_DEPTH or MAX_TOTAL_LENGTH
    #
    def parse(input, custid)
      raise OT::Problem, "Customer ID required" if custid.to_s.empty?

      segments = input.to_s.split('.').reject(&:empty?)
      raise OT::Problem, "Invalid domain format" if segments.empty?

      if segments.length > MAX_SUBDOMAIN_DEPTH
        raise OT::Problem, "Domain too deep (max: #{MAX_SUBDOMAIN_DEPTH})"
      end

      if input.length > MAX_TOTAL_LENGTH
        raise OT::Problem, "Domain too long (max: #{MAX_TOTAL_LENGTH})"
      end

      display_domain = self.display_domain(input)
      obj = new(display_domain, custid)
      obj._original_value = input
      obj
    end

    # Takes the given input domain and returns the base domain,
    # the one that the zone record would be created for. So
    # froogle.com, www.froogle.com, subdir.www.froogle.com would
    # all return froogle.com here.
    #
    # Another way to think about it, the TXT record we ask the user
    # to create will be created on the base domain. So if we have
    # www.froogle.com, we'll create the TXT record on froogle.com,
    # like this: `_onetime-challenge-domainid.froogle.com`. This is
    # distinct from the domain we ask the user to create an A
    # record for, which is www.froogle.com. We also call this the
    # display domain.
    #
    # Returns either a string or nil if invalid
    def base_domain input
      # We don't need to fuss with empty stripping spaces, prefixes,
      # etc because PublicSuffix does that for us.
      PublicSuffix.domain(input, default_rule: nil)
    rescue PublicSuffix::DomainInvalid => e
      OT.le "[CustomDomain.base_domain] #{e.message} for `#{input}`"
      nil
    end

    # Takes the given input domain and returns the display domain,
    # the one that we ask the user to create an A record for. So
    # subdir.www.froogle.com would return subdir.www.froogle.com here;
    # www.froogle.com would return www.froogle.com; and froogle.com
    # would return froogle.com.
    #
    def display_domain input
      ps_domain = PublicSuffix.parse(input, default_rule: nil)
      ps_domain.subdomain || ps_domain.domain

    rescue PublicSuffix::Error => e
      OT.le "[CustomDomain.parse] #{e.message} for `#{input}`"
      raise Onetime::Problem, e.message
    end

    # Returns boolean, whether the domain is a valid public suffix
    # which checks without actually parsing it.
    def valid? input
      PublicSuffix.valid?(input, default_rule: nil)
    end

    def default_domain? input
      display_domain = OT::CustomDomain.display_domain(input)
      site_host = OT.conf.dig(:site, :host)
      OT.ld "[CustomDomain.default_domain?] #{display_domain} == #{site_host}"
      display_domain.eql?(site_host)
    rescue PublicSuffix::Error => e
      OT.le "[CustomDomain.default_domain?] #{e.message} for `#{input}"
      false
    end

    # Simply instatiates a new CustomDomain object and checks if it exists.
    def exists? input, custid
      # The `parse`` method instantiates a new CustomDomain object but does
      # not save it to Redis. We do that here to piggyback on the inital
      # validation and parsing. We use the derived identifier to load
      # the object from Redis using
      obj = parse(input, custid)
      OT.ld "[CustomDomain.exists?] Got #{obj.identifier} #{obj.display_domain} #{obj.custid}"
      obj.exists?

    rescue OT::Problem => e
      OT.le "[CustomDomain.exists?] #{e.message}"
      false
    end

    def add fobj
      self.values.add OT.now.to_i, fobj.to_s # created time, identifier
      self.display_domains.put fobj.display_domain, fobj.identifier
      self.owners.put fobj.to_s, fobj.custid  # domainid => customer id
    end

    def rem fobj
<<<<<<< HEAD
      self.values.remove fobj.to_s
      #self.owners.remove fobj.to_s
=======
      self.values.del fobj.to_s
      self.redis.hdel self.display_domains.rediskey fobj.display_domain
      self.redis.hdel self.owners.rediskey fobj.to_s
>>>>>>> 1e31ca53
    end

    def all
      # Load all instances from the sorted set. No need
      # to involve the owners HashKey here.
      self.values.revrangeraw(0, -1).collect { |identifier| from_identifier(identifier) }
    end

    def recent duration=48.hours
      spoint, epoint = OT.now.to_i-duration, OT.now.to_i
      self.values.rangebyscoreraw(spoint, epoint).collect { |identifier| load(identifier) }
    end

    # Implement a load method for CustomDomain to make sure the
    # correct derived ID is used as the key.
    def load display_domain, custid
<<<<<<< HEAD

=======
      # the built-in `load` from Familia.
>>>>>>> 1e31ca53
      custom_domain = parse(display_domain, custid).tap do |obj|
        OT.ld "[CustomDomain.load] Got #{obj.identifier} #{obj.display_domain} #{obj.custid}"
        raise OT::RecordNotFound, "Domain not found #{obj.display_domain}" unless obj.exists?
      end
      # Continue with the built-in `load` from Familia.
      super(custom_domain.identifier)
    end

    # Load a custom domain by display domain only. Used during requests
    # after determining the domain strategy is :custom.
    #
    # @param display_domain [String] The display domain to load
    # @return [Onetime::CustomDomain, nil] The custom domain record or nil if not found
    def from_display_domain display_domain
      # Get the domain ID from the display_domains hash
      domain_id = self.display_domains.get(display_domain)
      return nil unless domain_id

      # Load the record using the domain ID
      begin
        from_identifier(domain_id)
      rescue OT::RecordNotFound
        nil
      end
    end
  end

  extend ClassMethods
end<|MERGE_RESOLUTION|>--- conflicted
+++ resolved
@@ -154,11 +154,7 @@
   # @param args [Array] Additional arguments to pass to the superclass destroy method
   # @return [Object] The result of the superclass destroy method
   def delete!(*args)
-<<<<<<< HEAD
-    OT::CustomDomain.values.remove identifier
-=======
     OT::CustomDomain.rem self
->>>>>>> 1e31ca53
     super # we may prefer to call self.clear here instead
   end
 
@@ -207,7 +203,6 @@
   # @param customer [OT::Customer, nil] The customer to remove the domain from
   # @return [void]
   def destroy!(customer = nil)
-<<<<<<< HEAD
     keys_to_delete = [rediskey]
 
     # This produces a list of redis keys for each of the RedisType
@@ -224,8 +219,6 @@
       )
     end
 
-=======
->>>>>>> 1e31ca53
     redis.multi do |multi|
       multi.del(self.rediskey)
       # Also remove from the class-level values, :display_domains, :owners
@@ -530,14 +523,9 @@
     end
 
     def rem fobj
-<<<<<<< HEAD
       self.values.remove fobj.to_s
-      #self.owners.remove fobj.to_s
-=======
-      self.values.del fobj.to_s
-      self.redis.hdel self.display_domains.rediskey fobj.display_domain
-      self.redis.hdel self.owners.rediskey fobj.to_s
->>>>>>> 1e31ca53
+      self.display_domains.remove fobj.display_domain
+      self.owners.remove fobj.to_s
     end
 
     def all
@@ -554,11 +542,7 @@
     # Implement a load method for CustomDomain to make sure the
     # correct derived ID is used as the key.
     def load display_domain, custid
-<<<<<<< HEAD
-
-=======
-      # the built-in `load` from Familia.
->>>>>>> 1e31ca53
+
       custom_domain = parse(display_domain, custid).tap do |obj|
         OT.ld "[CustomDomain.load] Got #{obj.identifier} #{obj.display_domain} #{obj.custid}"
         raise OT::RecordNotFound, "Domain not found #{obj.display_domain}" unless obj.exists?

--- conflicted
+++ resolved
@@ -5,6 +5,7 @@
 
   include Onetime::Models::RedisHash
   include Onetime::Models::RateLimited
+
 
   attr_reader :entropy
 
@@ -47,13 +48,10 @@
   def identifier
     @sessid  # Don't call the method
   end
-<<<<<<< HEAD
-
-=======
+
   def short_identifier
     identifier[0,12]
   end
->>>>>>> 3203892f
   # Used by the limiter to estimate a unique client. We can't use
   # the session ID b/c the request agent can choose to not send
   # the cookie (which hash the session ID).

--- conflicted
+++ resolved
@@ -52,7 +52,6 @@
       <input type="hidden"
              name="shrimp"
              :value="shrimp" />
-<<<<<<< HEAD
 
       <!--
           v-model:selectedDomain is equivalent to:
@@ -74,76 +73,6 @@
         :withExpiry="true"
         :withPassphrase="true"
       />
-=======
-      <textarea class="w-full p-2 mb-4 border rounded dark:bg-gray-800 dark:border-gray-700"
-                name="secret"
-                rows="6"
-                autofocus
-                autocomplete="off"
-                placeholder="Secret content goes here..."
-                aria-label="Secret content"></textarea>
-
-      <div class="bg-gray-100 dark:bg-gray-800 p-4 rounded mb-4">
-        <h5 class="dark:text-white font-bold m-0 mb-4">Privacy Options</h5>
-        <div class="space-y-4">
-          <div class="flex justify-between items-center">
-            <label for="currentPassphrase" class="w-1/3">Passphrase:</label>
-            <div class="w-2/3 relative">
-              <input
-                :type="showPassphrase ? 'text' : 'password'"
-                id="currentPassphrase"
-                v-model="currentPassphrase"
-                name="passphrase"
-                autocomplete="unique-passphrase"
-                placeholder="A word or passphrase that's difficult to guess"
-                class="w-full p-2 border rounded dark:bg-gray-700 dark:border-gray-600 pr-10"
-              >
-              <button
-                type="button"
-                @click="togglePassphrase()"
-                class="absolute inset-y-0 right-0 pr-3 flex items-center"
-              >
-                <Icon
-                  :icon="showPassphrase ? 'heroicons-solid:eye' : 'heroicons-outline:eye-off'"
-                  class="h-5 w-5 text-gray-400 dark:text-gray-100"
-                  aria-hidden="true"
-                />
-              </button>
-            </div>
-          </div>
-
-          <div v-if="props.withRecipient"
-               class="flex justify-between items-center">
-            <label for="recipient"
-                   class="w-1/3">Recipient Address:</label>
-            <input type="email"
-                   id="recipient"
-                   name="recipient[]"
-                   class="w-2/3 p-2 border rounded dark:bg-gray-700 dark:border-gray-600"
-                   placeholder="example@onetimesecret.com">
-          </div>
-          <div class="flex justify-between items-center">
-            <label for="lifetime"
-                   class="w-1/3">Lifetime:</label>
-            <select id="lifetime"
-                    name="ttl"
-                    class="w-2/3 p-2 border rounded dark:bg-gray-700 dark:border-gray-600">
-              <option value="1209600.0">14 days</option>
-              <option value="604800.0"
-                      selected>7 days</option>
-              <option value="259200.0">3 days</option>
-              <option value="86400.0">1 day</option>
-              <option value="43200.0">12 hours</option>
-              <option value="14400.0">4 hours</option>
-              <option value="3600.0">1 hour</option>
-              <option value="1800.0">30 minutes</option>
-              <option value="300.0">5 minutes</option>
-
-            </select>
-          </div>
-        </div>
-      </div>
->>>>>>> 84a8d0a0
 
       <button type="submit"
               class="text-xl w-full py-2 px-4 rounded mb-4
@@ -154,7 +83,6 @@
               :disabled="!isFormValid">
         Create a secret link<span v-if="withAsterisk">*</span>
       </button>
-
 
       <!--
         To adjust the width and centering of the <hr> and button elements:

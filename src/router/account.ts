--- conflicted
+++ resolved
@@ -1,9 +1,3 @@
-<<<<<<< HEAD
-import DefaultLayout from '@/layouts/DefaultLayout.vue'
-import { RouteRecordRaw } from 'vue-router'
-
-const routes: Array<RouteRecordRaw> = [
-=======
 
 import { RouteRecordRaw } from 'vue-router';
 import DefaultHeader from '@/components/layout/DefaultHeader.vue';
@@ -22,7 +16,6 @@
       requiresAuth: true,
     },
   },
->>>>>>> 62e0f25a
   {
     path: '/account/domains/:domain/verify',
     name: 'AccountDomainVerify',
@@ -53,7 +46,6 @@
     props: true,
   },
   {
-<<<<<<< HEAD
     path: '/account/domains',
     name: 'AccountDomains',
     component: () => import('@/views/account/AccountDomains.vue'),
@@ -74,17 +66,6 @@
     props: true,
   },
   {
-    path: '/account',
-    name: 'Account',
-    component: () => import('@/views/account/AccountIndex.vue'),
-    meta: {
-      requiresAuth: true,
-      layout: DefaultLayout,
-    },
-  },
-  {
-=======
->>>>>>> 62e0f25a
     path: '/colonel',
     name: 'Colonel',
     components: {

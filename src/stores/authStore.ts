import router from '@/router'
import { Customer, CheckAuthDataApiResponse, CheckAuthDetails } from '@/types/onetime'
import axios, { AxiosError } from 'axios';
import { defineStore } from 'pinia'
import { AxiosError } from 'axios';

/**
 * Backoff Logic Summary:
 *
 * 1. Initial interval: Starts at BASE_AUTH_CHECK_INTERVAL_MS (15 minutes).
 *
 * 2. On successful auth check:
 *    - Reset failedAuthChecks to 0
 *    - Reset currentBackoffInterval to BASE_AUTH_CHECK_INTERVAL_MS
 *
 * 3. On failed auth check:
 *    - Increment failedAuthChecks
 *    - Double the currentBackoffInterval (capped at MAX_AUTH_CHECK_INTERVAL_MS)
 *    - If failedAuthChecks reaches 3, trigger logout
 *
 * 4. Fuzzy interval:
 *    - Add/subtract up to 90 seconds from currentBackoffInterval
 *    - Ensure final interval is between BASE_AUTH_CHECK_INTERVAL_MS and MAX_AUTH_CHECK_INTERVAL_MS
 *
 * 5. Next check scheduling:
 *    - Always schedule next check after current check completes (success or failure)
 *    - Use setTimeout with the calculated fuzzy interval
 *
 * This approach provides exponential backoff on failures, quick recovery on success,
 * and randomization to prevent synchronized requests from multiple clients.
 */

/** Base interval for authentication checks (15 minutes) */
const BASE_AUTH_CHECK_INTERVAL_MS = 15 * 60 * 1000;
/** Maximum interval for authentication checks (1 hour) */
const MAX_AUTH_CHECK_INTERVAL_MS = 60 * 60 * 1000;
/** Endpoint for authentication checks */
const AUTH_CHECK_ENDPOINT = '/api/v2/authcheck';

/**
 * Authentication store for managing user authentication state.
 *
 * @example
 * ```typescript
 * import { useAuthStore } from '@/stores/authStore'
 *
 * // In a Vue component setup function or script setup
 * const authStore = useAuthStore()
 *
 * // Initialize the store
 * authStore.initialize()
 *
 * // Check authentication status
 * await authStore.checkAuthStatus()
 *
 * // Access store state
 * console.log(authStore.isAuthenticated)
 * console.log(authStore.customer)
 *
 * // If you want to destructure reactive properties, use
 * // storeToRefs. See more info at the end of this file.
 * import { storeToRefs } from 'pinia'
 * const { isAuthenticated, customer } = storeToRefs(authStore)
 *
 * // Logout
 * authStore.logout()
 * ```
 */
export const useAuthStore = defineStore('auth', {
  state: () => ({
    /** Indicates whether the user is currently authenticated. */
    isAuthenticated: false,
    /** The currently authenticated customer, if any. */
    customer: undefined as Customer | undefined,
    /** Timeout for periodic authentication checks. */
    authCheckInterval: null as ReturnType<typeof setTimeout> | null,
    /** Current backoff interval for authentication checks. */
    currentBackoffInterval: BASE_AUTH_CHECK_INTERVAL_MS,
    /** Number of consecutive failed auth checks. */
    failedAuthChecks: 0,
  }),
  actions: {
    /**
     * Initializes the auth store.
     * Sets up the Axios interceptor, sets initial auth state, and customer data.
     */
    initialize() {
      this.setupAxiosInterceptor()
      const initialAuthState = window.authenticated ?? false
      this.setAuthenticated(initialAuthState)

      if (window.cust) {
        this.setCustomer(window.cust as Customer)
      }
    },

    /**
     * Checks the current authentication status with the server.
<<<<<<< HEAD
     *
     * @description
     * This method implements a robust authentication check mechanism:
     * 1. Exponential backoff: Increases wait time between checks on consecutive failures.
     * 2. Graceful degradation: Handles authentication failures with increasing severity.
     * 3. Auto-recovery: Resets failure count and backoff interval on successful checks.
     *
     * @throws {AxiosError} Propagates network or server errors after 3 failed attempts.
=======
     * Implements exponential backoff on failures and resets on success.
     * Resets failed check counter on success. This provides quick recovery
     * but may mask intermittent issues. Implications:
     *  + Allows immediate recovery after a successful check
     *  + Prevents accumulation of sporadic failures over time
     *  - May not accurately represent patterns of intermittent failures
     *  - Could potentially hide underlying issues if failures are frequent
     *   but not consecutive this.failedAuthChecks = 0;
>>>>>>> 9ddc117b
     */
    async checkAuthStatus() {
      try {
        const response = await axios.get<CheckAuthDataApiResponse & CheckAuthDetails>(AUTH_CHECK_ENDPOINT)
        // Update auth state and reset failure counters on success
        this.isAuthenticated = response.data.details.authorized;
        this.customer = response.data.record;
        // Reset failed auth checks counter on successful authentication
        this.failedAuthChecks = 0;
        this.currentBackoffInterval = BASE_AUTH_CHECK_INTERVAL_MS;
      } catch (error: unknown) {
        this.failedAuthChecks++;
<<<<<<< HEAD
        // Calculate next backoff interval with exponential increase, capped at maximum
        this.currentBackoffInterval = Math.min(
          this.currentBackoffInterval * Math.pow(2, this.failedAuthChecks),
          MAX_AUTH_CHECK_INTERVAL_MS
        );

        if (this.failedAuthChecks >= 3) {
          // After 3 failures, escalate to error handling (likely logout)
          this.handleHttpError(error as AxiosError, true);

        } else {
          // For first 2 failures, temporarily mark as unauthenticated
          // This allows for potential auto-recovery on next successful check
=======

        const applyBackoff = () => {
          this.currentBackoffInterval = Math.min(
            this.currentBackoffInterval * Math.pow(2, this.failedAuthChecks),
            MAX_AUTH_CHECK_INTERVAL_MS
          );
        };

        const handleAuthFailure = () => {
>>>>>>> 9ddc117b
          this.isAuthenticated = false;
          this.customer = undefined;
        };

        if (error instanceof AxiosError) {
          const statusCode = error.response?.status;

          if (statusCode === 401 || statusCode === 403) {
            this.logout();
            return;
          } else if (statusCode && statusCode >= 500) {
            applyBackoff();
          }
          // For other status codes, continue with the existing logic
        } else {
          console.error('Non-Axios error occurred:', error);
          applyBackoff();
        }

        if (this.failedAuthChecks >= 3) {
          this.logout();
        } else {
          handleAuthFailure();
        }
      } finally {
        // Ensure next check is always scheduled, regardless of outcome
        this.startAuthCheck();
      }
    },

    /**
     * Handles HTTP error responses, logging out the user if the status is 401 or 403.
     * This function can be extended to handle additional status codes as needed.
     *
     * @param error - The error object containing the HTTP response.
     */
    handleHttpError(error: AxiosError, withPessimism?: boolean): void {
      const status = error.response?.status || 0;
      const logoutStatuses = [401, 403];

      if (logoutStatuses.includes(status) || withPessimism) {
        this.logout();
      }
    }
    ,

    /**
     * Logs out the current user and resets the auth state.
     * Stops auth checks and redirects to the signin page.
     */
    logout() {
      this.stopAuthCheck();
      this.clearAuthenticationData();
      // Perform any additional logout actions (e.g., clearing local storage, cookies)
      router.push('/signin')
    },

    /**
     * Clears authentication state and storage.
     */
    clearAuthenticationData() {
      // Reset store state
      this.$reset()

      // Clear localStorage
      this.isAuthenticated = false
      this.customer = undefined

      // Clear sessionStorage if used
      sessionStorage.clear()

      // Stop any ongoing auth checks
      this.stopAuthCheck()

      // Reset related stores if necessary
      // const otherStore = useOtherStore()
      // otherStore.$reset()

      // Redirect to login page or home page
      // router.push('/login')  // Uncomment if using Vue Router
    },

    /**
     * Starts the periodic authentication check with exponential backoff.
     * Uses a fuzzy interval to prevent synchronized requests from multiple clients.
     */
    startAuthCheck() {
      this.stopAuthCheck(); // Clear any existing interval
      const intervalMillis = this.getFuzzyAuthCheckInterval();
      console.debug(`Starting auth check interval: ${intervalMillis}ms`);

      this.authCheckInterval = setTimeout(() => {
        this.checkAuthStatus();
      }, intervalMillis);
    },

    /**
     * Returns a fuzzy authentication check interval with exponential backoff.
     * Adds or subtracts up to 90 seconds to the current backoff interval.
     * Ensures the returned interval is between BASE_AUTH_CHECK_INTERVAL_MS and MAX_AUTH_CHECK_INTERVAL_MS.
     * @returns {number} Fuzzy authentication check interval in milliseconds.
     */
    getFuzzyAuthCheckInterval(): number {
      const maxFuzz = 90 * 1000; // 90 seconds in milliseconds
      const fuzz = Math.floor(Math.random() * (2 * maxFuzz + 1)) - maxFuzz;
      const interval = Math.min(this.currentBackoffInterval + fuzz, MAX_AUTH_CHECK_INTERVAL_MS);
      return Math.max(interval, BASE_AUTH_CHECK_INTERVAL_MS);
    },

    /**
     * Stops the periodic authentication check.
     * Clears the existing timeout and resets the authCheckInterval.
     */
    stopAuthCheck() {
      if (this.authCheckInterval !== null) {
        clearTimeout(this.authCheckInterval)
        this.authCheckInterval = null
      }
    },

    /**
     * Sets up an Axios interceptor to handle 401 errors.
     * Automatically logs out the user on receiving a 401 response.
     */
    setupAxiosInterceptor() {
      axios.interceptors.response.use(
        (response) => response,
        (error) => {
          this.handleHttpError(error)
          return Promise.reject(error)
        }
      )
    },

    /**
     * Sets the authentication status and manages the auth check interval.
     * @param status - The new authentication status.
     */
    setAuthenticated(status: boolean) {
      this.isAuthenticated = status
      if (status) {
        this.startAuthCheck()
      } else {
        this.stopAuthCheck()
      }
    },

    /**
     * Sets the current customer.
     * @param customer - The customer object to set.
     */
    setCustomer(customer: Customer | undefined) {
      this.customer = customer
    },

    /**
     * Initializes the auth store.
     * Sets up the Axios interceptor, sets initial auth state, and customer data.
     */
    initialize() {
      this.setupAxiosInterceptor()
      const initialAuthState = window.authenticated ?? false
      this.setAuthenticated(initialAuthState)

      if (window.cust) {
        this.setCustomer(window.cust as Customer)
      }
    }
  }
})

/**
 * ABOUT PINIA'S storeToRefs
 *
 * The use of `storeToRefs` is an important concept in Pinia, and it's
 * worth explaining why you might want to use it:
 *
 * 1. Reactivity preservation:
 *    When you destructure properties directly from a Pinia store, you lose
 *    their reactivity. This means changes to these properties won't trigger
 *    re-renders in your components.
 *
 * 2. `storeToRefs` solution:
 *    `storeToRefs` is a utility function provided by Pinia that allows you
 *    to destructure reactive properties from the store while maintaining
 *    their reactivity.
 *
 * Here's an example to illustrate the difference:
 *
 * import { useAuthStore } from '@/stores/authStore'
 * import { storeToRefs } from 'pinia'
 *
 * // In a Vue component setup function or script setup
 * const authStore = useAuthStore()
 *
 * // Without storeToRefs (loses reactivity):
 * const { isAuthenticated, customer } = authStore
 * // Changes to isAuthenticated or customer won't trigger component updates
 *
 * // With storeToRefs (maintains reactivity):
 * const { isAuthenticated, customer } = storeToRefs(authStore)
 * // Changes to isAuthenticated or customer will trigger component updates
 *
 *
 * You would want to use `storeToRefs` in scenarios where:
 *
 * 1. You prefer destructured syntax for cleaner code.
 * 2. You need to use these properties in template expressions or computed
 *    properties.
 * 3. You want to pass these properties to child components while maintaining
 *    reactivity.
 *
 * Here's an example of how you might use it in a component:
 *
 * ```vue
 * <script setup lang="ts">
 * import { useAuthStore } from '@/stores/authStore'
 * import { storeToRefs } from 'pinia'
 *
 * const authStore = useAuthStore()
 * const { isAuthenticated, customer } = storeToRefs(authStore)
 *
 * // Now you can use isAuthenticated and customer reactively in your template
 * // or in computed properties
 * </script>
 *
 * <template>
 *   <div v-if="isAuthenticated">
 *     Welcome, {{ customer?.name }}!
 *   </div>
 * </template>
 * ```
 *
 * In this setup, changes to `isAuthenticated` or `customer` in the store
 * will automatically update your component's view.
 *
 * It's worth noting that you don't need to use `storeToRefs` for methods or
 * non-reactive properties. You can destructure those directly from the store
 * without losing functionality.
 *
 */<|MERGE_RESOLUTION|>--- conflicted
+++ resolved
@@ -1,8 +1,7 @@
-import router from '@/router'
-import { Customer, CheckAuthDataApiResponse, CheckAuthDetails } from '@/types/onetime'
+import router from '@/router';
+import { CheckAuthDataApiResponse, CheckAuthDetails, Customer } from '@/types/onetime';
 import axios, { AxiosError } from 'axios';
-import { defineStore } from 'pinia'
-import { AxiosError } from 'axios';
+import { defineStore } from 'pinia';
 
 /**
  * Backoff Logic Summary:
@@ -96,7 +95,6 @@
 
     /**
      * Checks the current authentication status with the server.
-<<<<<<< HEAD
      *
      * @description
      * This method implements a robust authentication check mechanism:
@@ -105,8 +103,6 @@
      * 3. Auto-recovery: Resets failure count and backoff interval on successful checks.
      *
      * @throws {AxiosError} Propagates network or server errors after 3 failed attempts.
-=======
-     * Implements exponential backoff on failures and resets on success.
      * Resets failed check counter on success. This provides quick recovery
      * but may mask intermittent issues. Implications:
      *  + Allows immediate recovery after a successful check
@@ -114,7 +110,6 @@
      *  - May not accurately represent patterns of intermittent failures
      *  - Could potentially hide underlying issues if failures are frequent
      *   but not consecutive this.failedAuthChecks = 0;
->>>>>>> 9ddc117b
      */
     async checkAuthStatus() {
       try {
@@ -127,21 +122,6 @@
         this.currentBackoffInterval = BASE_AUTH_CHECK_INTERVAL_MS;
       } catch (error: unknown) {
         this.failedAuthChecks++;
-<<<<<<< HEAD
-        // Calculate next backoff interval with exponential increase, capped at maximum
-        this.currentBackoffInterval = Math.min(
-          this.currentBackoffInterval * Math.pow(2, this.failedAuthChecks),
-          MAX_AUTH_CHECK_INTERVAL_MS
-        );
-
-        if (this.failedAuthChecks >= 3) {
-          // After 3 failures, escalate to error handling (likely logout)
-          this.handleHttpError(error as AxiosError, true);
-
-        } else {
-          // For first 2 failures, temporarily mark as unauthenticated
-          // This allows for potential auto-recovery on next successful check
-=======
 
         const applyBackoff = () => {
           this.currentBackoffInterval = Math.min(
@@ -151,7 +131,6 @@
         };
 
         const handleAuthFailure = () => {
->>>>>>> 9ddc117b
           this.isAuthenticated = false;
           this.customer = undefined;
         };
@@ -306,20 +285,6 @@
     setCustomer(customer: Customer | undefined) {
       this.customer = customer
     },
-
-    /**
-     * Initializes the auth store.
-     * Sets up the Axios interceptor, sets initial auth state, and customer data.
-     */
-    initialize() {
-      this.setupAxiosInterceptor()
-      const initialAuthState = window.authenticated ?? false
-      this.setAuthenticated(initialAuthState)
-
-      if (window.cust) {
-        this.setCustomer(window.cust as Customer)
-      }
-    }
   }
 })
 

--- conflicted
+++ resolved
@@ -3,37 +3,8 @@
 <div class="container mx-auto px-4 py-8 max-w-2xl">
   {{>partial/session_messages}}
 
-<<<<<<< HEAD
-  <section class="mb-8">
-    <h3 class="text-2xl font-semibold mb-4 text-gray-900 dark:text-gray-100">
-      {{i18n.page.enter_your_credentials}}
-    </h3>
-
-    {{>partial/signin_form}}
-  </section>
-
-  <div class="text-center">
-    <ul class="space-y-2">
-      <li>
-        <a
-          href="/signup"
-          class="text-sm text-gray-600 dark:text-gray-400 hover:underline transition duration-300 ease-in-out">
-          {{i18n.page.need_an_account}}
-        </a>
-      </li>
-      <li>
-        <a
-          href="/forgot"
-          class="text-sm text-gray-600 dark:text-gray-400 hover:underline transition duration-300 ease-in-out">
-          {{i18n.page.forgot_your_password}}
-        </a>
-      </li>
-    </ul>
-  </div>
-=======
   <div id="app"></div>
 
->>>>>>> d0aa7273
 </div>
 
 {{>partial/footer}}
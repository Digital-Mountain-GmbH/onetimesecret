{
  "$schema": "https://json.schemastore.org/tsconfig",
  "display": "Node 22",
  "_version": "22.0.0",

  "compilerOptions": {
    "target": "es2022",
    "module": "es2022",
    "lib": [
      "es2023",
      "dom"
    ],
    "strict": true,
    "skipLibCheck": true,
    "esModuleInterop": true,
    "moduleResolution": "bundler",
    "resolveJsonModule": true,

    "useDefineForClassFields": true,
    "jsx": "preserve",

    "allowJs": false,
    "allowImportingTsExtensions": true,
    "resolvePackageJsonExports": true,

    "sourceMap": true,
    "noEmit": true,
    "baseUrl": ".",
    "paths": {
      "@/*": ["./src/*"]
    },
<<<<<<< HEAD
    "typeRoots": ["./node_modules/@types", "./src/types"]
=======
    "typeRoots": [
      "./node_modules/@types",
      "./src/types/declarations"
    ]
>>>>>>> 7ce50988
  },
  "include": [
    "src/content/*.md",
    "src/**/*.ts",
    "src/types/**/*.ts",
    "src/types/declarations/**/*.ts",
    "src/types/declarations/**/*.d.ts",
    "src/**/*.d.ts",
    "src/**/*.tsx",
    "src/**/*.vue",
    "src/router/**/*.ts",
    "tests/unit/vue/**/*.spec.ts",
    "tests/unit/vue/**/*.ts"
  ],
  "exclude": [
    "node_modules",
    "node_modules/**/*",
    ".pnpm/**/*"
  ]
}<|MERGE_RESOLUTION|>--- conflicted
+++ resolved
@@ -29,18 +29,14 @@
     "paths": {
       "@/*": ["./src/*"]
     },
-<<<<<<< HEAD
     "typeRoots": ["./node_modules/@types", "./src/types"]
-=======
-    "typeRoots": [
-      "./node_modules/@types",
-      "./src/types/declarations"
-    ]
->>>>>>> 7ce50988
   },
   "include": [
     "src/content/*.md",
     "src/**/*.ts",
+    "src/types/**/*.ts",
+    "src/types/declarations/**/*.ts",
+    "src/types/declarations/**/*.d.ts",
     "src/types/**/*.ts",
     "src/types/declarations/**/*.ts",
     "src/types/declarations/**/*.d.ts",
